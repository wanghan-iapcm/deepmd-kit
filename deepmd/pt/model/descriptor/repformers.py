# SPDX-License-Identifier: LGPL-3.0-or-later
from typing import (
    Callable,
    Dict,
    List,
    Optional,
    Tuple,
    Union,
)

import torch

from deepmd.dpmodel.utils.seed import (
    child_seed,
)
from deepmd.pt.model.descriptor.descriptor import (
    DescriptorBlock,
)
from deepmd.pt.model.descriptor.env_mat import (
    prod_env_mat,
)
from deepmd.pt.model.network.mlp import (
    MLPLayer,
)
from deepmd.pt.utils import (
    env,
)
from deepmd.pt.utils.env_mat_stat import (
    EnvMatStatSe,
)
from deepmd.pt.utils.exclude_mask import (
    PairExcludeMask,
)
from deepmd.pt.utils.utils import (
    ActivationFn,
)
from deepmd.utils.env_mat_stat import (
    StatItem,
)
from deepmd.utils.path import (
    DPPath,
)

from .repformer_layer import (
    RepformerLayer,
)
from .repformer_layer_old_impl import RepformerLayer as RepformerLayerOld

if not hasattr(torch.ops.deepmd, "border_op"):

    def border_op(
        argument0,
        argument1,
        argument2,
        argument3,
        argument4,
        argument5,
        argument6,
        argument7,
        argument8,
    ) -> torch.Tensor:
        raise NotImplementedError(
            "border_op is not available since customized PyTorch OP library is not built when freezing the model."
        )

    # Note: this hack cannot actually save a model that can be runned using LAMMPS.
    torch.ops.deepmd.border_op = border_op


@DescriptorBlock.register("se_repformer")
@DescriptorBlock.register("se_uni")
class DescrptBlockRepformers(DescriptorBlock):
    def __init__(
        self,
        rcut,
        rcut_smth,
        sel: int,
        ntypes: int,
        nlayers: int = 3,
        g1_dim=128,
        g2_dim=16,
        axis_neuron: int = 4,
        direct_dist: bool = False,
        update_g1_has_conv: bool = True,
        update_g1_has_drrd: bool = True,
        update_g1_has_grrg: bool = True,
        update_g1_has_attn: bool = True,
        update_g2_has_g1g1: bool = True,
        update_g2_has_attn: bool = True,
        update_h2: bool = False,
        attn1_hidden: int = 64,
        attn1_nhead: int = 4,
        attn2_hidden: int = 16,
        attn2_nhead: int = 4,
        attn2_has_gate: bool = False,
        activation_function: str = "tanh",
        update_style: str = "res_avg",
        update_residual: float = 0.001,
        update_residual_init: str = "norm",
        set_davg_zero: bool = True,
        smooth: bool = True,
        exclude_types: List[Tuple[int, int]] = [],
        env_protection: float = 0.0,
        precision: str = "float64",
        trainable_ln: bool = True,
        ln_eps: Optional[float] = 1e-5,
        seed: Optional[Union[int, List[int]]] = None,
        use_sqrt_nnei: bool = True,
        g1_out_conv: bool = True,
        g1_out_mlp: bool = True,
        output_g1_ln: bool = False,
        output_g2_ln: bool = False,
        output_h1_ln: bool = False,
        output_h2_ln: bool = False,
        update_h1_has_g1: bool = False,
        update_h2_has_g2: bool = False,
        old_impl: bool = False,
    ):
        r"""
        The repformer descriptor block.

        Parameters
        ----------
        rcut : float
            The cut-off radius.
        rcut_smth : float
            Where to start smoothing. For example the 1/r term is smoothed from rcut to rcut_smth.
        sel : int
            Maximally possible number of selected neighbors.
        ntypes : int
            Number of element types
        nlayers : int, optional
            Number of repformer layers.
        g1_dim : int, optional
            Dimension of the first graph convolution layer.
        g2_dim : int, optional
            Dimension of the second graph convolution layer.
        axis_neuron : int, optional
            Size of the submatrix of G (embedding matrix).
        direct_dist : bool, optional
            Whether to use direct distance information (1/r term) in the repformer block.
        update_g1_has_conv : bool, optional
            Whether to update the g1 rep with convolution term.
        update_g1_has_drrd : bool, optional
            Whether to update the g1 rep with the drrd term.
        update_g1_has_grrg : bool, optional
            Whether to update the g1 rep with the grrg term.
        update_g1_has_attn : bool, optional
            Whether to update the g1 rep with the localized self-attention.
        update_g2_has_g1g1 : bool, optional
            Whether to update the g2 rep with the g1xg1 term.
        update_g2_has_attn : bool, optional
            Whether to update the g2 rep with the gated self-attention.
        update_h2 : bool, optional
            Whether to update the h2 rep.
        attn1_hidden : int, optional
            The hidden dimension of localized self-attention to update the g1 rep.
        attn1_nhead : int, optional
            The number of heads in localized self-attention to update the g1 rep.
        attn2_hidden : int, optional
            The hidden dimension of gated self-attention to update the g2 rep.
        attn2_nhead : int, optional
            The number of heads in gated self-attention to update the g2 rep.
        attn2_has_gate : bool, optional
            Whether to use gate in the gated self-attention to update the g2 rep.
        activation_function : str, optional
            The activation function in the embedding net.
        update_style : str, optional
            Style to update a representation.
            Supported options are:
            -'res_avg': Updates a rep `u` with: u = 1/\\sqrt{n+1} (u + u_1 + u_2 + ... + u_n)
            -'res_incr': Updates a rep `u` with: u = u + 1/\\sqrt{n} (u_1 + u_2 + ... + u_n)
            -'res_residual': Updates a rep `u` with: u = u + (r1*u_1 + r2*u_2 + ... + r3*u_n)
            where `r1`, `r2` ... `r3` are residual weights defined by `update_residual`
            and `update_residual_init`.
        update_residual : float, optional
            When update using residual mode, the initial std of residual vector weights.
        update_residual_init : str, optional
            When update using residual mode, the initialization mode of residual vector weights.
        set_davg_zero : bool, optional
            Set the normalization average to zero.
        precision : str, optional
            The precision of the embedding net parameters.
        smooth : bool, optional
            Whether to use smoothness in processes such as attention weights calculation.
        exclude_types : List[List[int]], optional
            The excluded pairs of types which have no interaction with each other.
            For example, `[[0, 1]]` means no interaction between type 0 and type 1.
        env_protection : float, optional
            Protection parameter to prevent division by zero errors during environment matrix calculations.
            For example, when using paddings, there may be zero distances of neighbors, which may make division by zero error during environment matrix calculations without protection.
        trainable_ln : bool, optional
            Whether to use trainable shift and scale weights in layer normalization.
        use_sqrt_nnei : bool, optional
            Whether to use the square root of the number of neighbors for symmetrization_op normalization instead of using the number of neighbors directly.
        g1_out_conv : bool, optional
            Whether to put the convolutional update of g1 separately outside the concatenated MLP update.
        g1_out_mlp : bool, optional
            Whether to put the self MLP update of g1 separately outside the concatenated MLP update.
        ln_eps : float, optional
            The epsilon value for layer normalization.
        seed : int, optional
            Random seed for parameter initialization.
        """
        super().__init__()
        self.rcut = rcut
        self.rcut_smth = rcut_smth
        self.ntypes = ntypes
        self.nlayers = nlayers
        sel = [sel] if isinstance(sel, int) else sel
        self.nnei = sum(sel)
        self.ndescrpt = self.nnei * 4  # use full descriptor.
        assert len(sel) == 1
        self.sel = sel
        self.sec = self.sel
        self.split_sel = self.sel
        self.axis_neuron = axis_neuron
        self.set_davg_zero = set_davg_zero
        self.g1_dim = g1_dim
        self.g2_dim = g2_dim
        self.update_g1_has_conv = update_g1_has_conv
        self.update_g1_has_drrd = update_g1_has_drrd
        self.update_g1_has_grrg = update_g1_has_grrg
        self.update_g1_has_attn = update_g1_has_attn
        self.update_g2_has_g1g1 = update_g2_has_g1g1
        self.update_g2_has_attn = update_g2_has_attn
        self.update_h2 = update_h2
        self.attn1_hidden = attn1_hidden
        self.attn1_nhead = attn1_nhead
        self.attn2_has_gate = attn2_has_gate
        self.attn2_hidden = attn2_hidden
        self.attn2_nhead = attn2_nhead
        self.activation_function = activation_function
        self.update_style = update_style
        self.update_residual = update_residual
        self.update_residual_init = update_residual_init
        self.direct_dist = direct_dist
        self.act = ActivationFn(activation_function)
        self.smooth = smooth
        self.use_sqrt_nnei = use_sqrt_nnei
        self.g1_out_conv = g1_out_conv
        self.g1_out_mlp = g1_out_mlp
        self.update_h1_has_g1 = update_h1_has_g1
        self.update_h2_has_g2 = update_h2_has_g2
        self.output_g1_ln = output_g1_ln
        self.output_g2_ln = output_g2_ln
        self.output_h1_ln = output_h1_ln
        self.output_h2_ln = output_h2_ln
        # order matters, placed after the assignment of self.ntypes
        self.reinit_exclude(exclude_types)
        self.env_protection = env_protection
        self.precision = precision
        self.trainable_ln = trainable_ln
        self.ln_eps = ln_eps
        self.epsilon = 1e-4
        self.seed = seed
        self.old_impl = old_impl

        self.g2_embd = MLPLayer(
            1, self.g2_dim, precision=precision, seed=child_seed(child_seed(seed, 0), 0)
        )
        self.h2_embd = MLPLayer(
            1,
            self.g2_dim,
            precision=precision,
            bias=False,
            stddev=4.0,
            seed=child_seed(child_seed(seed, 0), 1),
        )
        self.proj_h2h1 = MLPLayer(
            self.g2_dim,
            self.g1_dim,
            precision=precision,
            seed=child_seed(child_seed(seed, 0), 2),
        )
        layers = []
        for ii in range(nlayers):
            if self.old_impl:
                layers.append(
                    RepformerLayerOld(
                        self.rcut,
                        self.rcut_smth,
                        self.sel,
                        self.ntypes,
                        self.g1_dim,
                        self.g2_dim,
                        axis_neuron=self.axis_neuron,
                        update_chnnl_2=(ii != nlayers - 1),
                        update_g1_has_conv=self.update_g1_has_conv,
                        update_g1_has_drrd=self.update_g1_has_drrd,
                        update_g1_has_grrg=self.update_g1_has_grrg,
                        update_g1_has_attn=self.update_g1_has_attn,
                        update_g2_has_g1g1=self.update_g2_has_g1g1,
                        update_g2_has_attn=self.update_g2_has_attn,
                        update_h2=self.update_h2,
                        attn1_hidden=self.attn1_hidden,
                        attn1_nhead=self.attn1_nhead,
                        attn2_has_gate=self.attn2_has_gate,
                        attn2_hidden=self.attn2_hidden,
                        attn2_nhead=self.attn2_nhead,
                        activation_function=self.activation_function,
                        update_style=self.update_style,
                        smooth=self.smooth,
                    )
                )
            else:
                layers.append(
                    RepformerLayer(
                        self.rcut,
                        self.rcut_smth,
                        self.sel,
                        self.ntypes,
                        self.g1_dim,
                        self.g2_dim,
                        axis_neuron=self.axis_neuron,
                        update_chnnl_2=(ii != nlayers - 1),
                        update_g1_has_conv=self.update_g1_has_conv,
                        update_g1_has_drrd=self.update_g1_has_drrd,
                        update_g1_has_grrg=self.update_g1_has_grrg,
                        update_g1_has_attn=self.update_g1_has_attn,
                        update_g2_has_g1g1=self.update_g2_has_g1g1,
                        update_g2_has_attn=self.update_g2_has_attn,
                        update_h2=self.update_h2,
                        attn1_hidden=self.attn1_hidden,
                        attn1_nhead=self.attn1_nhead,
                        attn2_has_gate=self.attn2_has_gate,
                        attn2_hidden=self.attn2_hidden,
                        attn2_nhead=self.attn2_nhead,
                        activation_function=self.activation_function,
                        update_style=self.update_style,
                        update_residual=self.update_residual,
                        update_residual_init=self.update_residual_init,
                        smooth=self.smooth,
                        trainable_ln=self.trainable_ln,
                        ln_eps=self.ln_eps,
                        precision=precision,
                        use_sqrt_nnei=self.use_sqrt_nnei,
                        g1_out_conv=self.g1_out_conv,
                        g1_out_mlp=self.g1_out_mlp,
                        update_h1_has_g1=self.update_h1_has_g1,
                        update_h2_has_g2=self.update_h2_has_g2,
                        output_g1_ln=self.output_g1_ln,
                        output_g2_ln=self.output_g2_ln,
                        output_h1_ln=self.output_h1_ln,
                        output_h2_ln=self.output_h2_ln,
                        seed=child_seed(child_seed(seed, 1), ii),
                    )
                )
        self.layers = torch.nn.ModuleList(layers)

        wanted_shape = (self.ntypes, self.nnei, 4)
        mean = torch.zeros(
            wanted_shape, dtype=env.GLOBAL_PT_FLOAT_PRECISION, device=env.DEVICE
        )
        stddev = torch.ones(
            wanted_shape, dtype=env.GLOBAL_PT_FLOAT_PRECISION, device=env.DEVICE
        )
        self.register_buffer("mean", mean)
        self.register_buffer("stddev", stddev)
        self.stats = None

    def get_rcut(self) -> float:
        """Returns the cut-off radius."""
        return self.rcut

    def get_rcut_smth(self) -> float:
        """Returns the radius where the neighbor information starts to smoothly decay to 0."""
        return self.rcut_smth

    def get_nsel(self) -> int:
        """Returns the number of selected atoms in the cut-off radius."""
        return sum(self.sel)

    def get_sel(self) -> List[int]:
        """Returns the number of selected atoms for each type."""
        return self.sel

    def get_ntypes(self) -> int:
        """Returns the number of element types."""
        return self.ntypes

    def get_dim_out(self) -> int:
        """Returns the output dimension."""
        return self.dim_out

    def get_dim_in(self) -> int:
        """Returns the input dimension."""
        return self.dim_in

    def get_dim_emb(self) -> int:
        """Returns the embedding dimension g2."""
        return self.g2_dim

    def __setitem__(self, key, value):
        if key in ("avg", "data_avg", "davg"):
            self.mean = value
        elif key in ("std", "data_std", "dstd"):
            self.stddev = value
        else:
            raise KeyError(key)

    def __getitem__(self, key):
        if key in ("avg", "data_avg", "davg"):
            return self.mean
        elif key in ("std", "data_std", "dstd"):
            return self.stddev
        else:
            raise KeyError(key)

    def mixed_types(self) -> bool:
        """If true, the discriptor
        1. assumes total number of atoms aligned across frames;
        2. requires a neighbor list that does not distinguish different atomic types.

        If false, the discriptor
        1. assumes total number of atoms of each atom type aligned across frames;
        2. requires a neighbor list that distinguishes different atomic types.

        """
        return True

    def get_env_protection(self) -> float:
        """Returns the protection of building environment matrix."""
        return self.env_protection

    @property
    def dim_out(self):
        """Returns the output dimension of this descriptor."""
        return self.g1_dim

    @property
    def dim_in(self):
        """Returns the atomic input dimension of this descriptor."""
        return self.g1_dim

    @property
    def dim_emb(self):
        """Returns the embedding dimension g2."""
        return self.get_dim_emb()

    def reinit_exclude(
        self,
        exclude_types: List[Tuple[int, int]] = [],
    ):
        self.exclude_types = exclude_types
        self.emask = PairExcludeMask(self.ntypes, exclude_types=exclude_types)

    def forward(
        self,
        nlist: torch.Tensor,
        extended_coord: torch.Tensor,
        extended_atype: torch.Tensor,
        extended_atype_embd: Optional[torch.Tensor] = None,
        mapping: Optional[torch.Tensor] = None,
        comm_dict: Optional[Dict[str, torch.Tensor]] = None,
    ):
        if comm_dict is None:
            assert mapping is not None
            assert extended_atype_embd is not None
        nframes, nloc, nnei = nlist.shape
        nall = extended_coord.view(nframes, -1).shape[1] // 3
        atype = extended_atype[:, :nloc]
        # nb x nloc x nnei
        exclude_mask = self.emask(nlist, extended_atype)
        nlist = torch.where(exclude_mask != 0, nlist, -1)
        # nb x nloc x nnei x 4, nb x nloc x nnei x 3, nb x nloc x nnei x 1
        dmatrix, diff, sw = prod_env_mat(
            extended_coord,
            nlist,
            atype,
            self.mean,
            self.stddev,
            self.rcut,
            self.rcut_smth,
            protection=self.env_protection,
        )
        nlist_mask = nlist != -1
        sw = torch.squeeze(sw, -1)
        # beyond the cutoff sw should be 0.0
        sw = sw.masked_fill(~nlist_mask, 0.0)

        # [nframes, nloc, tebd_dim]
        if comm_dict is None:
            assert isinstance(extended_atype_embd, torch.Tensor)  # for jit
            atype_embd = extended_atype_embd[:, :nloc, :]
            assert list(atype_embd.shape) == [nframes, nloc, self.g1_dim]
        else:
            atype_embd = extended_atype_embd
        assert isinstance(atype_embd, torch.Tensor)  # for jit
        # nb x nloc x ng1
        g1 = self.act(atype_embd)
        # nb x nloc x nnei x 1,  nb x nloc x nnei x 3
        if not self.direct_dist:
            g2, h2 = torch.split(dmatrix, [1, 3], dim=-1)
        else:
            g2, h2 = torch.linalg.norm(diff, dim=-1, keepdim=True), diff
            g2 = g2 / self.rcut
            h2 = h2 / self.rcut
        # nb x nloc x nnei x ng2
        g2 = self.act(self.g2_embd(g2))
        # nb x nloc x nnei x 3 x ng2
        h2 = self.h2_embd(h2.view([nframes, nloc, nnei, 3, 1]))
        # nb x nloc x 3 x ng1
        h1 = torch.mean(self.proj_h2h1(h2), dim=2) / 3.0
        # print('std'*10, torch.std(g1), torch.std(h1), torch.std(g2), torch.std(h2))

        # set all padding positions to index of 0
        # if the a neighbor is real or not is indicated by nlist_mask
        nlist[nlist == -1] = 0
        # nb x nall x ng1
        if comm_dict is None:
            assert mapping is not None
            mapping = (
                mapping.view(nframes, nall).unsqueeze(-1).expand(-1, -1, self.g1_dim)
            )
            mapping3 = mapping.view(nframes, nall, 1, self.g1_dim).expand(-1, -1, 3, -1)
<<<<<<< HEAD
        else:
            mapping3 = None
=======
>>>>>>> c05ed09c
        for idx, ll in enumerate(self.layers):
            # g1:     nb x nloc x ng1
            # g1_ext: nb x nall x ng1
            # h1:     nb x nloc x ng1 x 3
            # h1_ext: nb x nall x ng1 x 3
            if comm_dict is None:
                assert mapping is not None
                assert mapping3 is not None
                g1_ext = torch.gather(g1, 1, mapping)
                h1_ext = torch.gather(h1, 1, mapping3)
            else:
                n_padding = nall - nloc
                g1 = torch.nn.functional.pad(
                    g1.squeeze(0), (0, 0, 0, n_padding), value=0.0
                )
                assert "send_list" in comm_dict
                assert "send_proc" in comm_dict
                assert "recv_proc" in comm_dict
                assert "send_num" in comm_dict
                assert "recv_num" in comm_dict
                assert "communicator" in comm_dict
                ret = torch.ops.deepmd.border_op(
                    comm_dict["send_list"],
                    comm_dict["send_proc"],
                    comm_dict["recv_proc"],
                    comm_dict["send_num"],
                    comm_dict["recv_num"],
                    g1,
                    comm_dict["communicator"],
                    torch.tensor(nloc),  # pylint: disable=no-explicit-dtype,no-explicit-device
                    torch.tensor(nall - nloc),  # pylint: disable=no-explicit-dtype,no-explicit-device
                )
                g1_ext = ret[0].unsqueeze(0)
<<<<<<< HEAD
                h1_ext = ret[0].unsqueeze(0)
            assert h1_ext is not None
=======
>>>>>>> c05ed09c
            g1, g2, h1, h2 = ll.forward(
                g1_ext,
                g2,
                h1_ext,
                h2,
                nlist,
                nlist_mask,
                sw,
            )

        # nb x nloc x 3 x ng2
        h2g2 = RepformerLayer._cal_hg(
            g2,
            h2[..., 0],
            nlist_mask,
            sw,
            smooth=self.smooth,
            epsilon=self.epsilon,
            use_sqrt_nnei=self.use_sqrt_nnei,
        )
        # (nb x nloc) x ng2 x 3
        rot_mat = torch.permute(h2g2, (0, 1, 3, 2))

        return g1, g2, h2, rot_mat.view(nframes, nloc, self.dim_emb, 3), sw

    def compute_input_stats(
        self,
        merged: Union[Callable[[], List[dict]], List[dict]],
        path: Optional[DPPath] = None,
    ):
        """
        Compute the input statistics (e.g. mean and stddev) for the descriptors from packed data.

        Parameters
        ----------
        merged : Union[Callable[[], List[dict]], List[dict]]
            - List[dict]: A list of data samples from various data systems.
                Each element, `merged[i]`, is a data dictionary containing `keys`: `torch.Tensor`
                originating from the `i`-th data system.
            - Callable[[], List[dict]]: A lazy function that returns data samples in the above format
                only when needed. Since the sampling process can be slow and memory-intensive,
                the lazy function helps by only sampling once.
        path : Optional[DPPath]
            The path to the stat file.

        """
        env_mat_stat = EnvMatStatSe(self)
        if path is not None:
            path = path / env_mat_stat.get_hash()
        if path is None or not path.is_dir():
            if callable(merged):
                # only get data for once
                sampled = merged()
            else:
                sampled = merged
        else:
            sampled = []
        env_mat_stat.load_or_compute_stats(sampled, path)
        self.stats = env_mat_stat.stats
        mean, stddev = env_mat_stat()
        if not self.set_davg_zero:
            self.mean.copy_(torch.tensor(mean, device=env.DEVICE))  # pylint: disable=no-explicit-dtype
        self.stddev.copy_(torch.tensor(stddev, device=env.DEVICE))  # pylint: disable=no-explicit-dtype

    def get_stats(self) -> Dict[str, StatItem]:
        """Get the statistics of the descriptor."""
        if self.stats is None:
            raise RuntimeError(
                "The statistics of the descriptor has not been computed."
            )
        return self.stats

    def has_message_passing(self) -> bool:
        """Returns whether the descriptor block has message passing."""
        return True

    def need_sorted_nlist_for_lower(self) -> bool:
        """Returns whether the descriptor block needs sorted nlist when using `forward_lower`."""
        return False<|MERGE_RESOLUTION|>--- conflicted
+++ resolved
@@ -514,11 +514,8 @@
                 mapping.view(nframes, nall).unsqueeze(-1).expand(-1, -1, self.g1_dim)
             )
             mapping3 = mapping.view(nframes, nall, 1, self.g1_dim).expand(-1, -1, 3, -1)
-<<<<<<< HEAD
         else:
             mapping3 = None
-=======
->>>>>>> c05ed09c
         for idx, ll in enumerate(self.layers):
             # g1:     nb x nloc x ng1
             # g1_ext: nb x nall x ng1
@@ -552,11 +549,8 @@
                     torch.tensor(nall - nloc),  # pylint: disable=no-explicit-dtype,no-explicit-device
                 )
                 g1_ext = ret[0].unsqueeze(0)
-<<<<<<< HEAD
-                h1_ext = ret[0].unsqueeze(0)
+                h1_ext = ret[0].unsqueeze(0) # place holder
             assert h1_ext is not None
-=======
->>>>>>> c05ed09c
             g1, g2, h1, h2 = ll.forward(
                 g1_ext,
                 g2,
